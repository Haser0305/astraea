--- conflicted
+++ resolved
@@ -17,20 +17,17 @@
 package org.astraea.common;
 
 import java.nio.charset.StandardCharsets;
-<<<<<<< HEAD
 import java.util.List;
 import java.util.Map;
 import org.astraea.common.metrics.BeanObject;
 import org.astraea.common.metrics.ClusterBean;
 import org.astraea.common.metrics.broker.HasGauge;
 import org.astraea.common.metrics.broker.LogMetrics;
-=======
 import java.time.Duration;
 import java.util.Set;
 import org.astraea.common.admin.Admin;
 import org.astraea.common.admin.ClusterInfo;
 import org.astraea.it.Service;
->>>>>>> 5b565f97
 import org.junit.jupiter.api.Assertions;
 import org.junit.jupiter.api.Test;
 
@@ -84,37 +81,6 @@
   }
 
   @Test
-<<<<<<< HEAD
-  void testReadAndToBytesBeanObjects() {
-    BeanObject testBeanObject =
-        new BeanObject(
-            "kafka.log",
-            Map.of(
-                "name",
-                LogMetrics.Log.SIZE.metricName(),
-                "type",
-                "Log",
-                "topic",
-                "testBeans",
-                "partition",
-                "0"),
-            Map.of("Value", 100));
-    var clusterBean = ClusterBean.of(Map.of(1, List.of(HasGauge.of(testBeanObject))));
-
-    var bytes = ByteUtils.toBytes(clusterBean.all());
-    var deserializedClusterBean = ByteUtils.readBeanObjects(bytes);
-
-    Assertions.assertEquals(1, deserializedClusterBean.size());
-    Assertions.assertEquals(
-        testBeanObject.domainName(), deserializedClusterBean.get(1).get(0).domainName());
-    Assertions.assertEquals(
-        testBeanObject.createdTimestamp(),
-        deserializedClusterBean.get(1).get(0).createdTimestamp());
-    Assertions.assertEquals(
-        testBeanObject.properties(), deserializedClusterBean.get(1).get(0).properties());
-    Assertions.assertEquals(
-        testBeanObject.attributes(), deserializedClusterBean.get(1).get(0).attributes());
-=======
   void testReadAndToBytesClusterInfo() {
     var topic = Utils.randomString();
     try (var service = Service.builder().numberOfBrokers(3).build()) {
@@ -152,6 +118,38 @@
     Assertions.assertEquals(clusterInfo.brokers(), deserializedClusterInfo.brokers());
     Assertions.assertEquals(clusterInfo.topics(), deserializedClusterInfo.topics());
     Assertions.assertEquals(clusterInfo.replicas(), deserializedClusterInfo.replicas());
->>>>>>> 5b565f97
+  }
+
+
+  @Test
+  void testReadAndToBytesBeanObjects() {
+    BeanObject testBeanObject =
+            new BeanObject(
+                    "kafka.log",
+                    Map.of(
+                            "name",
+                            LogMetrics.Log.SIZE.metricName(),
+                            "type",
+                            "Log",
+                            "topic",
+                            "testBeans",
+                            "partition",
+                            "0"),
+                    Map.of("Value", 100));
+    var clusterBean = ClusterBean.of(Map.of(1, List.of(HasGauge.of(testBeanObject))));
+
+    var bytes = ByteUtils.toBytes(clusterBean.all());
+    var deserializedClusterBean = ByteUtils.readBeanObjects(bytes);
+
+    Assertions.assertEquals(1, deserializedClusterBean.size());
+    Assertions.assertEquals(
+            testBeanObject.domainName(), deserializedClusterBean.get(1).get(0).domainName());
+    Assertions.assertEquals(
+            testBeanObject.createdTimestamp(),
+            deserializedClusterBean.get(1).get(0).createdTimestamp());
+    Assertions.assertEquals(
+            testBeanObject.properties(), deserializedClusterBean.get(1).get(0).properties());
+    Assertions.assertEquals(
+            testBeanObject.attributes(), deserializedClusterBean.get(1).get(0).attributes());
   }
 }