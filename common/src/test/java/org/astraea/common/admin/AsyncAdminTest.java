/*
 * Licensed to the Apache Software Foundation (ASF) under one or more
 * contributor license agreements. See the NOTICE file distributed with
 * this work for additional information regarding copyright ownership.
 * The ASF licenses this file to You under the Apache License, Version 2.0
 * (the "License"); you may not use this file except in compliance with
 * the License. You may obtain a copy of the License at
 *
 *    http://www.apache.org/licenses/LICENSE-2.0
 *
 * Unless required by applicable law or agreed to in writing, software
 * distributed under the License is distributed on an "AS IS" BASIS,
 * WITHOUT WARRANTIES OR CONDITIONS OF ANY KIND, either express or implied.
 * See the License for the specific language governing permissions and
 * limitations under the License.
 */
package org.astraea.common.admin;

import java.time.Duration;
import java.util.ArrayList;
import java.util.Collection;
import java.util.Comparator;
import java.util.List;
import java.util.Map;
import java.util.Set;
import java.util.SortedSet;
import java.util.concurrent.ExecutionException;
<<<<<<< HEAD
import java.util.function.Supplier;
import java.util.stream.Collectors;
import java.util.stream.IntStream;
=======
import java.util.concurrent.atomic.AtomicInteger;
import java.util.function.Supplier;
import java.util.stream.Collectors;
import java.util.stream.IntStream;
import org.astraea.common.DataRate;
>>>>>>> 2ddb664a
import org.astraea.common.Utils;
import org.astraea.common.consumer.Consumer;
import org.astraea.common.consumer.ConsumerConfigs;
import org.astraea.common.consumer.Deserializer;
import org.astraea.common.producer.Producer;
import org.astraea.common.producer.Serializer;
import org.astraea.it.RequireBrokerCluster;
import org.junit.jupiter.api.Assertions;
import org.junit.jupiter.api.Test;

public class AsyncAdminTest extends RequireBrokerCluster {

  @Test
  void testWaitCluster() throws ExecutionException, InterruptedException {
    try (var admin = AsyncAdmin.of(bootstrapServers())) {
      admin.creator().topic(Utils.randomString()).run().toCompletableFuture().get();
      var topics = admin.topicNames(true).toCompletableFuture().get();
      var count = new AtomicInteger();

      admin
          .waitCluster(
              topics,
              ignored -> {
                count.incrementAndGet();
                return true;
              },
              Duration.ofSeconds(3),
              2)
          .toCompletableFuture()
          .get();
      Assertions.assertEquals(3, count.get());

      admin
          .waitCluster(
              topics,
              ignored -> {
                count.incrementAndGet();
                return true;
              },
              Duration.ofSeconds(3),
              1)
          .toCompletableFuture()
          .get();
      Assertions.assertEquals(5, count.get());

      Assertions.assertFalse(
          admin
              .waitCluster(topics, ignored -> false, Duration.ofSeconds(1), 0)
              .toCompletableFuture()
              .get());

      Assertions.assertTrue(
          admin
              .waitCluster(topics, ignored -> true, Duration.ofSeconds(1), 0)
              .toCompletableFuture()
              .get());

      // test timeout
      var count1 = new AtomicInteger();
      Assertions.assertFalse(
          admin
              .waitCluster(
                  topics,
                  ignored -> {
                    Utils.sleep(Duration.ofSeconds(3));
                    return count1.getAndIncrement() != 0;
                  },
                  Duration.ofMillis(300),
                  0)
              .toCompletableFuture()
              .get());
    }
  }

  @Test
  void testOrder() throws ExecutionException, InterruptedException {
    try (var admin = AsyncAdmin.of(bootstrapServers())) {
      admin.creator().topic(Utils.randomString()).run().toCompletableFuture().get();
      admin.creator().topic(Utils.randomString()).run().toCompletableFuture().get();
      admin.creator().topic(Utils.randomString()).run().toCompletableFuture().get();
      admin.creator().topic(Utils.randomString()).run().toCompletableFuture().get();
      Utils.sleep(Duration.ofSeconds(3));

      var topicNames = admin.topicNames(true).toCompletableFuture().get();
      Assertions.assertInstanceOf(SortedSet.class, topicNames);

      var topics = admin.topics(topicNames).toCompletableFuture().get();
      Assertions.assertEquals(
          topics.stream().sorted(Comparator.comparing(Topic::name)).collect(Collectors.toList()),
          topics);

      Assertions.assertInstanceOf(
          SortedSet.class, admin.topicPartitions(topicNames).toCompletableFuture().get());

      var partitions = admin.partitions(topicNames).toCompletableFuture().get();
      Assertions.assertEquals(
          partitions.stream()
              .sorted(Comparator.comparing(Partition::topic).thenComparing(Partition::partition))
              .collect(Collectors.toList()),
          partitions);

      Assertions.assertInstanceOf(
          SortedSet.class, admin.topicPartitionReplicas(brokerIds()).toCompletableFuture().get());

      Assertions.assertInstanceOf(SortedSet.class, admin.nodeInfos().toCompletableFuture().get());

      var brokers = admin.brokers().toCompletableFuture().get();
      Assertions.assertEquals(
          brokers.stream().sorted(Comparator.comparing(Broker::id)).collect(Collectors.toList()),
          brokers);

      var replicas = admin.replicas(topicNames).toCompletableFuture().get();
      Assertions.assertEquals(
          replicas.stream()
              .sorted(
                  Comparator.comparing(Replica::topic)
                      .thenComparing(Replica::partition)
                      .thenComparing(r -> r.nodeInfo().id()))
              .collect(Collectors.toList()),
          replicas);
    }
  }

  @Test
  void testMoveLeaderBroker() throws ExecutionException, InterruptedException {
    var topic = Utils.randomString();
    try (var admin = AsyncAdmin.of(bootstrapServers())) {
      admin.creator().topic(topic).numberOfPartitions(1).run().toCompletableFuture().get();
      Utils.sleep(Duration.ofSeconds(2));

      var partitions = admin.partitions(Set.of(topic)).toCompletableFuture().get();
      Assertions.assertEquals(1, partitions.size());
      var partition = partitions.get(0);
      Assertions.assertEquals(1, partition.replicas().size());
      var ids =
          List.of(
              brokerIds().stream()
                  .filter(i -> i != partition.leader().get().id())
                  .findFirst()
                  .get(),
              partition.leader().get().id());
      admin.moveToBrokers(Map.of(TopicPartition.of(topic, 0), ids)).toCompletableFuture().get();
      Utils.sleep(Duration.ofSeconds(2));

      var newPartitions = admin.partitions(Set.of(topic)).toCompletableFuture().get();
      Assertions.assertEquals(1, partitions.size());
      var newPartition = newPartitions.get(0);
      Assertions.assertEquals(ids.size(), newPartition.replicas().size());
      Assertions.assertEquals(ids.size(), newPartition.isr().size());
      Assertions.assertNotEquals(ids.get(0), newPartition.leader().get().id());

      admin
          .preferredLeaderElection(TopicPartition.of(partition.topic(), partition.partition()))
          .toCompletableFuture()
          .get();
      Assertions.assertEquals(
          ids.get(0),
          admin.partitions(Set.of(topic)).toCompletableFuture().get().get(0).leader().get().id());
    }
  }

  @Test
  void testMoveToAnotherFolder() throws ExecutionException, InterruptedException {
    var topic = Utils.randomString();
    try (var admin = AsyncAdmin.of(bootstrapServers())) {
      admin.creator().topic(topic).numberOfPartitions(1).run().toCompletableFuture().get();
      Utils.sleep(Duration.ofSeconds(2));
      var replicas = admin.replicas(Set.of(topic)).toCompletableFuture().get();
      Assertions.assertEquals(1, replicas.size());

      var replica = replicas.get(0);
      var idAndFolder =
          logFolders().entrySet().stream()
              .filter(e -> e.getKey() == replica.nodeInfo().id())
              .map(e -> Map.of(e.getKey(), e.getValue().iterator().next()))
              .findFirst()
              .get();
      Assertions.assertEquals(1, idAndFolder.size());
      var id = idAndFolder.keySet().iterator().next();
      var path = idAndFolder.values().iterator().next();
      admin
          .moveToFolders(Map.of(TopicPartitionReplica.of(topic, 0, id), path))
          .toCompletableFuture()
          .get();
      Utils.sleep(Duration.ofSeconds(2));

      var newReplicas = admin.replicas(Set.of(topic)).toCompletableFuture().get();
      Assertions.assertEquals(1, newReplicas.size());

      var newReplica = newReplicas.get(0);
      Assertions.assertEquals(idAndFolder.get(newReplica.nodeInfo().id()), newReplica.dataFolder());
    }
  }

  @Test
  void testSetAndUnsetTopicConfig() throws ExecutionException, InterruptedException {
    var topic = Utils.randomString();
    try (var admin = AsyncAdmin.of(bootstrapServers())) {
      admin.creator().topic(topic).numberOfPartitions(1).run().toCompletableFuture().get();
      Utils.sleep(Duration.ofSeconds(2));

      admin
          .setConfigs(topic, Map.of(TopicConfigs.FILE_DELETE_DELAY_MS_CONFIG, "3000"))
          .toCompletableFuture()
          .get();
      Utils.sleep(Duration.ofSeconds(2));
      var config = admin.topics(Set.of(topic)).toCompletableFuture().get().get(0).config();
      Assertions.assertEquals("3000", config.value(TopicConfigs.FILE_DELETE_DELAY_MS_CONFIG).get());

      admin
          .unsetConfigs(topic, Set.of(TopicConfigs.FILE_DELETE_DELAY_MS_CONFIG))
          .toCompletableFuture()
          .get();
      Utils.sleep(Duration.ofSeconds(2));
      config = admin.topics(Set.of(topic)).toCompletableFuture().get().get(0).config();
      Assertions.assertNotEquals(
          "3000", config.value(TopicConfigs.FILE_DELETE_DELAY_MS_CONFIG).get());
    }
  }

  @Test
  void testSetAndUnsetBrokerConfig() throws ExecutionException, InterruptedException {
    var topic = Utils.randomString();
    try (var admin = AsyncAdmin.of(bootstrapServers())) {
      var broker = admin.brokers().toCompletableFuture().get().get(0);
      var id = broker.id();
      Assertions.assertEquals("producer", broker.config().value("compression.type").get());

      admin
          .setConfigs(id, Map.of(BrokerConfigs.COMPRESSION_TYPE_CONFIG, "gzip"))
          .toCompletableFuture()
          .get();
      Utils.sleep(Duration.ofSeconds(2));
      broker =
          admin.brokers().toCompletableFuture().get().stream()
              .filter(b -> b.id() == id)
              .findFirst()
              .get();
      Assertions.assertEquals(
          "gzip", broker.config().value(BrokerConfigs.COMPRESSION_TYPE_CONFIG).get());

      admin
          .unsetConfigs(id, Set.of(BrokerConfigs.COMPRESSION_TYPE_CONFIG))
          .toCompletableFuture()
          .get();
      Utils.sleep(Duration.ofSeconds(2));
      broker =
          admin.brokers().toCompletableFuture().get().stream()
              .filter(b -> b.id() == id)
              .findFirst()
              .get();
      Assertions.assertNotEquals(
          "gzip", broker.config().value(BrokerConfigs.COMPRESSION_TYPE_CONFIG).get());
    }
  }

  @Test
  void testMigrateToOtherBrokers() throws ExecutionException, InterruptedException {
    var topic = Utils.randomString();
    try (var admin = AsyncAdmin.of(bootstrapServers())) {
      admin.creator().topic(topic).numberOfPartitions(1).run().toCompletableFuture().get();

      Utils.sleep(Duration.ofSeconds(2));
      Assertions.assertEquals(1, admin.replicas(Set.of(topic)).toCompletableFuture().get().size());
      admin
          .moveToBrokers(Map.of(TopicPartition.of(topic, 0), new ArrayList<>(brokerIds())))
          .toCompletableFuture()
          .get();
      Utils.sleep(Duration.ofSeconds(2));
      Assertions.assertEquals(3, admin.replicas(Set.of(topic)).toCompletableFuture().get().size());

      admin
          .moveToBrokers(
              Map.of(TopicPartition.of(topic, 0), List.of(brokerIds().iterator().next())))
          .toCompletableFuture()
          .get();
      Utils.sleep(Duration.ofSeconds(2));
      Assertions.assertEquals(1, admin.replicas(Set.of(topic)).toCompletableFuture().get().size());
    }
  }

  @Test
  void testMigrateToOtherFolders() throws ExecutionException, InterruptedException {
    var topic = Utils.randomString();
    try (var admin = AsyncAdmin.of(bootstrapServers())) {
      admin.creator().topic(topic).numberOfPartitions(1).run().toCompletableFuture().get();
      Utils.sleep(Duration.ofSeconds(2));
      Assertions.assertEquals(1, admin.replicas(Set.of(topic)).toCompletableFuture().get().size());

      var id =
          admin
              .replicas(Set.of(topic))
              .toCompletableFuture()
              .get()
              .iterator()
              .next()
              .nodeInfo()
              .id();
      var paths = new ArrayList<>(logFolders().get(id));

      for (var path : paths) {
        admin
            .moveToFolders(Map.of(TopicPartitionReplica.of(topic, 0, id), path))
            .toCompletableFuture()
            .get();
        Utils.sleep(Duration.ofSeconds(2));
        Assertions.assertEquals(
            path,
            admin
                .replicas(Set.of(topic))
                .toCompletableFuture()
                .get()
                .iterator()
                .next()
                .dataFolder());
      }
    }
  }

  @Test
  void testCreator() throws ExecutionException, InterruptedException {
    var topic = Utils.randomString();
    try (var admin = AsyncAdmin.of(bootstrapServers())) {
      admin
          .creator()
          .topic(topic)
          .configs(Map.of(TopicConfigs.COMPRESSION_TYPE_CONFIG, "lz4"))
          .run()
          .toCompletableFuture()
          .get();
      Utils.sleep(Duration.ofSeconds(2));

      var config = admin.topics(Set.of(topic)).toCompletableFuture().get().get(0).config();
      config.raw().keySet().forEach(key -> Assertions.assertTrue(config.value(key).isPresent()));
      Assertions.assertTrue(config.raw().containsValue("lz4"));
    }
  }

  @Test
  void testPartitions() throws ExecutionException, InterruptedException {
    var topic = Utils.randomString();
    try (var admin = AsyncAdmin.of(bootstrapServers())) {
      var before =
          brokerIds().stream()
              .mapToInt(
                  id ->
                      Utils.packException(
                          () ->
                              admin
                                  .topicPartitionReplicas(Set.of(id))
                                  .toCompletableFuture()
                                  .get()
                                  .size()))
              .sum();

      admin.creator().topic(topic).numberOfPartitions(10).run().toCompletableFuture().get();
      // wait for syncing topic creation
      Utils.sleep(Duration.ofSeconds(5));
      Assertions.assertTrue(admin.topicNames(true).toCompletableFuture().get().contains(topic));
      var partitions = admin.replicas(Set.of(topic)).toCompletableFuture().get();
      Assertions.assertEquals(10, partitions.size());
      var logFolders =
          logFolders().values().stream().flatMap(Collection::stream).collect(Collectors.toSet());
      partitions.forEach(
          replica ->
              Assertions.assertTrue(logFolders.stream().anyMatch(replica.dataFolder()::contains)));
      brokerIds()
          .forEach(
              id -> {
                try {
                  Assertions.assertNotEquals(
                      0,
                      admin.topicPartitionReplicas(Set.of(id)).toCompletableFuture().get().size());
                } catch (InterruptedException | ExecutionException e) {
                  throw new RuntimeException(e);
                }
              });

      var after =
          brokerIds().stream()
              .mapToInt(
                  id ->
                      Utils.packException(
                          () ->
                              admin
                                  .topicPartitionReplicas(Set.of(id))
                                  .toCompletableFuture()
                                  .get()
                                  .size()))
              .sum();

      Assertions.assertEquals(before + 10, after);
    }
  }

  @Test
  void testConsumerGroups() throws ExecutionException, InterruptedException {
    var topic = Utils.randomString();
    var consumerGroup = Utils.randomString();
    try (var admin = AsyncAdmin.of(bootstrapServers())) {
      admin.creator().topic(topic).numberOfPartitions(3).run().toCompletableFuture().get();
      try (var c1 =
          Consumer.forTopics(Set.of(topic))
              .bootstrapServers(bootstrapServers())
              .config(ConsumerConfigs.GROUP_ID_CONFIG, consumerGroup)
              .build()) {
        // wait for syncing topic creation
        Utils.sleep(Duration.ofSeconds(5));
        var consumerGroupMap =
            admin.consumerGroups(Set.of(consumerGroup)).toCompletableFuture().get();
        Assertions.assertEquals(1, consumerGroupMap.size());
        Assertions.assertTrue(
            consumerGroupMap.stream().anyMatch(cg -> cg.groupId().equals(consumerGroup)));

        try (var c2 =
            Consumer.forTopics(Set.of(topic))
                .bootstrapServers(bootstrapServers())
                .config(ConsumerConfigs.GROUP_ID_CONFIG, "abc")
                .build()) {
          var count =
              admin.consumerGroupIds().toCompletableFuture().get().stream()
                  .mapToInt(
                      t ->
                          Utils.packException(
                              () ->
                                  admin
                                      .consumerGroups(Set.of(t))
                                      .toCompletableFuture()
                                      .get()
                                      .size()))
                  .sum();
          Assertions.assertEquals(
              count,
              admin
                  .consumerGroups(admin.consumerGroupIds().toCompletableFuture().get())
                  .toCompletableFuture()
                  .get()
                  .size());
          Assertions.assertEquals(
              1, admin.consumerGroups(Set.of("abc")).toCompletableFuture().get().size());
        }
      }
    }
  }

  @Test
  void testMigrateSinglePartition() throws ExecutionException, InterruptedException {
    var topic = Utils.randomString();
    try (var admin = AsyncAdmin.of(bootstrapServers())) {
      admin.creator().topic(topic).numberOfPartitions(1).run().toCompletableFuture().get();

      Utils.sleep(Duration.ofSeconds(5));
      var broker = brokerIds().iterator().next();
      admin.moveToBrokers(Map.of(TopicPartition.of(topic, 0), List.of(broker)));

      Utils.waitFor(
          () ->
              Utils.packException(
                  () -> {
                    var partitionReplicas =
                        admin.replicas(Set.of(topic)).toCompletableFuture().get();
                    return partitionReplicas.size() == 1
                        && partitionReplicas.get(0).nodeInfo().id() == broker;
                  }));

      var currentBroker =
          admin.replicas(Set.of(topic)).toCompletableFuture().get().stream()
              .filter(replica -> replica.partition() == 0)
              .findFirst()
              .get()
              .nodeInfo()
              .id();
      var allPath = admin.brokerFolders().toCompletableFuture().get();
      var otherPath =
          allPath.get(currentBroker).stream()
              .filter(
                  i ->
                      Utils.packException(
                          () ->
                              !i.contains(
                                  admin.replicas(Set.of(topic)).toCompletableFuture().get().stream()
                                      .filter(replica -> replica.partition() == 0)
                                      .findFirst()
                                      .get()
                                      .dataFolder())))
              .collect(Collectors.toSet());

      admin.moveToFolders(
          Map.of(TopicPartitionReplica.of(topic, 0, currentBroker), otherPath.iterator().next()));
      Utils.waitFor(
          () ->
              Utils.packException(
                  () -> {
                    var partitionReplicas =
                        admin.replicas(Set.of(topic)).toCompletableFuture().get();
                    return partitionReplicas.size() == 1
                        && partitionReplicas
                            .get(0)
                            .dataFolder()
                            .equals(otherPath.iterator().next());
                  }));
    }
  }

  @Test
  void testIllegalMigrationArgument() throws ExecutionException, InterruptedException {
    var topic = Utils.randomString();
    var topicParition = TopicPartition.of(topic, 0);
    try (var admin = AsyncAdmin.of(bootstrapServers())) {
      admin
          .creator()
          .topic(topic)
          .numberOfPartitions(1)
          .numberOfReplicas((short) 1)
          .run()
          .toCompletableFuture()
          .get();
      Utils.sleep(Duration.ofSeconds(1));
      var currentReplica =
          admin.replicas(Set.of(topic)).toCompletableFuture().get().stream()
              .filter(replica -> replica.partition() == topicParition.partition())
              .findFirst()
              .get();

      var currentBroker = currentReplica.nodeInfo().id();
      var notExistReplica = (currentBroker + 1) % brokerIds().size();
      var nextDir = logFolders().get(notExistReplica).iterator().next();

      Assertions.assertThrows(
          ExecutionException.class,
          () ->
              admin
                  .moveToFolders(Map.of(TopicPartitionReplica.of(topic, 0, currentBroker), nextDir))
                  .toCompletableFuture()
                  .get());
    }
  }

  @Test
  void testCompact() throws ExecutionException, InterruptedException {
    var topic = Utils.randomString();
    try (var admin = AsyncAdmin.of(bootstrapServers())) {
      admin
          .creator()
          .topic(topic)
          .configs(
              Map.of(
                  TopicConfigs.MAX_COMPACTION_LAG_MS_CONFIG,
                  "1000",
                  TopicConfigs.CLEANUP_POLICY_CONFIG,
                  TopicConfigs.CLEANUP_POLICY_COMPACT))
          .run()
          .toCompletableFuture()
          .get();

      var key = "key";
      var anotherKey = "anotherKey";
      var value = "value";
      try (var producer =
          Producer.builder()
              .keySerializer(Serializer.STRING)
              .valueSerializer(Serializer.STRING)
              .bootstrapServers(bootstrapServers())
              .build()) {
        IntStream.range(0, 10)
            .forEach(i -> producer.sender().key(key).value(value).topic(topic).run());
        producer.flush();

        Utils.sleep(Duration.ofSeconds(2));
        IntStream.range(0, 10)
            .forEach(i -> producer.sender().key(anotherKey).value(value).topic(topic).run());
        producer.flush();
      }

      Utils.sleep(Duration.ofSeconds(3));

      try (var consumer =
          Consumer.forTopics(Set.of(topic))
              .keyDeserializer(Deserializer.STRING)
              .valueDeserializer(Deserializer.STRING)
              .config(
                  ConsumerConfigs.AUTO_OFFSET_RESET_CONFIG,
                  ConsumerConfigs.AUTO_OFFSET_RESET_EARLIEST)
              .bootstrapServers(bootstrapServers())
              .build()) {

        var records =
            IntStream.range(0, 5)
                .mapToObj(i -> consumer.poll(Duration.ofSeconds(1)))
                .flatMap(Collection::stream)
                .collect(Collectors.toList());

        Assertions.assertEquals(
            1, records.stream().filter(record -> record.key().equals(key)).count());

        Assertions.assertEquals(
            10, records.stream().filter(record -> record.key().equals(anotherKey)).count());
      }
    }
  }

  @Test
  void testBrokers() throws ExecutionException, InterruptedException {
    try (var admin = AsyncAdmin.of(bootstrapServers())) {
      admin
          .creator()
          .topic(Utils.randomString())
          .numberOfPartitions(6)
          .run()
          .toCompletableFuture()
          .get();
      Utils.sleep(Duration.ofSeconds(2));
      var brokers = admin.brokers().toCompletableFuture().get();
      Assertions.assertEquals(3, brokers.size());
      brokers.forEach(broker -> Assertions.assertNotEquals(0, broker.config().raw().size()));
      Assertions.assertEquals(1, brokers.stream().filter(Broker::isController).count());
      brokers.forEach(
          broker -> Assertions.assertNotEquals(0, broker.topicPartitionLeaders().size()));
    }
  }

  @Test
  void testBrokerFolders() throws ExecutionException, InterruptedException {
    try (var admin = AsyncAdmin.of(bootstrapServers())) {
      Assertions.assertEquals(
          brokerIds().size(), admin.brokers().toCompletableFuture().get().size());
      // list all
      logFolders()
          .forEach(
              (id, ds) ->
                  Utils.packException(
                      () ->
                          Assertions.assertEquals(
                              admin.brokerFolders().toCompletableFuture().get().get(id).size(),
                              ds.size())));
    }
  }

  @Test
  void testReplicas() throws ExecutionException, InterruptedException {
    var topic = Utils.randomString();
    try (var admin = AsyncAdmin.of(bootstrapServers())) {
      admin.creator().topic(topic).numberOfPartitions(2).run().toCompletableFuture().get();
      Utils.sleep(Duration.ofSeconds(2));
      Assertions.assertEquals(
          2,
          admin.replicas(Set.of(topic)).toCompletableFuture().get().stream()
              .collect(
                  Collectors.groupingBy(
                      replica -> TopicPartition.of(replica.topic(), replica.partition())))
              .size());

      var count =
          admin
              .replicas(admin.topicNames(true).toCompletableFuture().get())
              .toCompletableFuture()
              .get()
              .stream()
              .collect(
                  Collectors.groupingBy(
                      replica -> TopicPartition.of(replica.topic(), replica.partition())))
              .size();
      Assertions.assertEquals(
          count,
          admin
              .replicas(admin.topicNames(true).toCompletableFuture().get())
              .toCompletableFuture()
              .get()
              .stream()
              .collect(
                  Collectors.groupingBy(
                      replica -> TopicPartition.of(replica.topic(), replica.partition())))
              .size());
    }
  }

  @Test
  void testReplicasPreferredLeaderFlag() throws ExecutionException, InterruptedException {
    var topic = Utils.randomString();
    var partitionCount = 10;
    try (var admin = AsyncAdmin.of(bootstrapServers())) {
      admin
          .creator()
          .topic(topic)
          .numberOfPartitions(partitionCount)
          .numberOfReplicas((short) 3)
          .run()
          .toCompletableFuture()
          .get();

      Utils.sleep(Duration.ofSeconds(3));

      var expectedPreferredLeader =
          IntStream.range(0, partitionCount)
              .mapToObj(p -> TopicPartition.of(topic, p))
              .collect(Collectors.toUnmodifiableMap(p -> p, p -> List.of(0)));

      var currentPreferredLeader =
          (Supplier<Map<TopicPartition, List<Integer>>>)
              () ->
                  Utils.packException(
                      () ->
                          admin.replicas(Set.of(topic)).toCompletableFuture().get().stream()
                              .filter(Replica::isPreferredLeader)
                              .collect(
                                  Collectors.groupingBy(
                                      replica ->
                                          TopicPartition.of(replica.topic(), replica.partition()),
                                      Collectors.mapping(
                                          replica -> replica.nodeInfo().id(),
                                          Collectors.toList()))));

      IntStream.range(0, partitionCount)
          .forEach(p -> admin.moveToBrokers(Map.of(TopicPartition.of(topic, p), List.of(0, 1, 2))));
      Utils.sleep(Duration.ofSeconds(3));

      Assertions.assertEquals(expectedPreferredLeader, currentPreferredLeader.get());
    }
  }
<<<<<<< HEAD
=======

  @Test
  void testConnectionQuotas() throws ExecutionException, InterruptedException {
    try (var admin = AsyncAdmin.of(bootstrapServers())) {
      admin.setConnectionQuotas(Map.of(Utils.hostname(), 100)).toCompletableFuture().get();

      var quotas =
          admin.quotas(QuotaConfigs.IP).toCompletableFuture().get().stream()
              .filter(q -> q.targetValue().equals(Utils.hostname()))
              .collect(Collectors.toList());
      Assertions.assertNotEquals(0, quotas.size());
      quotas.forEach(
          quota -> {
            Assertions.assertEquals(Utils.hostname(), quota.targetValue());
            Assertions.assertEquals(QuotaConfigs.IP_CONNECTION_RATE_CONFIG, quota.limitKey());
            Assertions.assertEquals(100D, quota.limitValue());
          });

      admin.unsetConnectionQuotas(Set.of(Utils.hostname())).toCompletableFuture().get();
      Assertions.assertEquals(
          0,
          (int)
              admin.quotas().toCompletableFuture().get().stream()
                  .filter(q -> q.targetKey().equals(QuotaConfigs.IP))
                  .filter(q -> q.targetValue().equals(Utils.hostname()))
                  .filter(q -> q.limitKey().equals(QuotaConfigs.IP_CONNECTION_RATE_CONFIG))
                  .count());
    }
  }

  @Test
  void testProducerQuotas() throws ExecutionException, InterruptedException {
    try (var admin = AsyncAdmin.of(bootstrapServers())) {
      admin
          .setProducerQuotas(Map.of(Utils.hostname(), DataRate.Byte.of(100).perSecond()))
          .toCompletableFuture()
          .get();

      var quotas =
          admin.quotas(QuotaConfigs.CLIENT_ID).toCompletableFuture().get().stream()
              .filter(q -> q.targetValue().equals(Utils.hostname()))
              .filter(q -> q.limitKey().equals(QuotaConfigs.PRODUCER_BYTE_RATE_CONFIG))
              .collect(Collectors.toList());
      Assertions.assertNotEquals(0, quotas.size());
      quotas.forEach(
          quota ->
              Assertions.assertEquals(
                  DataRate.Byte.of(100).perSecond().byteRate(), quota.limitValue()));

      admin.unsetProducerQuotas(Set.of(Utils.hostname())).toCompletableFuture().get();
      Assertions.assertEquals(
          0,
          (int)
              admin.quotas().toCompletableFuture().get().stream()
                  .filter(q -> q.targetKey().equals(QuotaConfigs.CLIENT_ID))
                  .filter(q -> q.targetValue().equals(Utils.hostname()))
                  .filter(q -> q.limitKey().equals(QuotaConfigs.PRODUCER_BYTE_RATE_CONFIG))
                  .count());
    }
  }

  @Test
  void testConsumerQuotas() throws ExecutionException, InterruptedException {
    try (var admin = AsyncAdmin.of(bootstrapServers())) {
      admin
          .setConsumerQuotas(Map.of(Utils.hostname(), DataRate.Byte.of(1000).perSecond()))
          .toCompletableFuture()
          .get();

      var quotas =
          admin.quotas(QuotaConfigs.CLIENT_ID).toCompletableFuture().get().stream()
              .filter(q -> q.targetValue().equals(Utils.hostname()))
              .filter(q -> q.limitKey().equals(QuotaConfigs.CONSUMER_BYTE_RATE_CONFIG))
              .collect(Collectors.toList());
      Assertions.assertNotEquals(0, quotas.size());
      quotas.forEach(
          quota ->
              Assertions.assertEquals(
                  DataRate.Byte.of(1000).perSecond().byteRate(), quota.limitValue()));

      admin.unsetConsumerQuotas(Set.of(Utils.hostname())).toCompletableFuture().get();
      Assertions.assertEquals(
          0,
          (int)
              admin.quotas().toCompletableFuture().get().stream()
                  .filter(q -> q.targetKey().equals(QuotaConfigs.CLIENT_ID))
                  .filter(q -> q.targetValue().equals(Utils.hostname()))
                  .filter(q -> q.limitKey().equals(QuotaConfigs.CONSUMER_BYTE_RATE_CONFIG))
                  .count());
    }
  }
>>>>>>> 2ddb664a
}<|MERGE_RESOLUTION|>--- conflicted
+++ resolved
@@ -25,17 +25,13 @@
 import java.util.Set;
 import java.util.SortedSet;
 import java.util.concurrent.ExecutionException;
-<<<<<<< HEAD
 import java.util.function.Supplier;
-import java.util.stream.Collectors;
-import java.util.stream.IntStream;
-=======
 import java.util.concurrent.atomic.AtomicInteger;
 import java.util.function.Supplier;
 import java.util.stream.Collectors;
 import java.util.stream.IntStream;
+import java.util.stream.IntStream;
 import org.astraea.common.DataRate;
->>>>>>> 2ddb664a
 import org.astraea.common.Utils;
 import org.astraea.common.consumer.Consumer;
 import org.astraea.common.consumer.ConsumerConfigs;
@@ -755,8 +751,6 @@
       Assertions.assertEquals(expectedPreferredLeader, currentPreferredLeader.get());
     }
   }
-<<<<<<< HEAD
-=======
 
   @Test
   void testConnectionQuotas() throws ExecutionException, InterruptedException {
@@ -848,5 +842,4 @@
                   .count());
     }
   }
->>>>>>> 2ddb664a
 }