/*
 * Licensed to the Apache Software Foundation (ASF) under one or more
 * contributor license agreements. See the NOTICE file distributed with
 * this work for additional information regarding copyright ownership.
 * The ASF licenses this file to You under the Apache License, Version 2.0
 * (the "License"); you may not use this file except in compliance with
 * the License. You may obtain a copy of the License at
 *
 *    http://www.apache.org/licenses/LICENSE-2.0
 *
 * Unless required by applicable law or agreed to in writing, software
 * distributed under the License is distributed on an "AS IS" BASIS,
 * WITHOUT WARRANTIES OR CONDITIONS OF ANY KIND, either express or implied.
 * See the License for the specific language governing permissions and
 * limitations under the License.
 */
package org.astraea.app.web;

import java.time.Duration;
import java.util.Arrays;
import java.util.HashSet;
import java.util.List;
import java.util.Optional;
import java.util.Set;
import java.util.function.Function;
import java.util.stream.Collectors;
import org.astraea.common.admin.Admin;
import org.astraea.common.admin.ClusterBean;
import org.astraea.common.admin.Replica;
import org.astraea.common.admin.TopicPartitionReplica;
import org.astraea.common.argument.DurationField;
import org.astraea.common.balancer.Balancer;
import org.astraea.common.balancer.generator.RebalancePlanGenerator;
import org.astraea.common.balancer.log.ClusterLogAllocation;
import org.astraea.common.cost.HasClusterCost;
import org.astraea.common.cost.HasMoveCost;
import org.astraea.common.cost.MoveCost;
import org.astraea.common.cost.ReplicaSizeCost;

class BalancerHandler implements Handler {

  // TODO: implement an endpoint to execute rebalance plan, see
  // https://github.com/skiptests/astraea/issues/743

  static final String LOOP_KEY = "loop";

  static final String TOPICS_KEY = "topics";

  static final String TIMEOUT_KEY = "timeout";

  static final int LOOP_DEFAULT = 10000;
  static final int TIMEOUT_DEFAULT = 3;

  private final Admin admin;
  private final RebalancePlanGenerator generator = RebalancePlanGenerator.random(30);
  final HasClusterCost clusterCostFunction;
  final HasMoveCost moveCostFunction;

  BalancerHandler(Admin admin) {
    this(admin, new ReplicaSizeCost(), new ReplicaSizeCost());
  }

  BalancerHandler(Admin admin, HasClusterCost clusterCostFunction, HasMoveCost moveCostFunction) {
    this.admin = admin;
    this.clusterCostFunction = clusterCostFunction;
    this.moveCostFunction = moveCostFunction;
  }

  @Override
  public Response get(Channel channel) {
    var timeout =
        Optional.ofNullable(channel.queries().get(TIMEOUT_KEY))
            .map(DurationField::toDuration)
            .orElse(Duration.ofSeconds(TIMEOUT_DEFAULT));
    var topics =
        Optional.ofNullable(channel.queries().get(TOPICS_KEY))
            .map(s -> (Set<String>) new HashSet<>(Arrays.asList(s.split(","))))
            .orElseGet(() -> admin.topicNames(false));
    var currentClusterInfo = admin.clusterInfo();
    var cost = clusterCostFunction.clusterCost(currentClusterInfo, ClusterBean.EMPTY).value();
    var loop =
        Integer.parseInt(channel.queries().getOrDefault(LOOP_KEY, String.valueOf(LOOP_DEFAULT)));
    var targetAllocations = ClusterLogAllocation.of(admin.clusterInfo(topics));
    var bestPlan =
        Balancer.builder()
            .planGenerator(generator)
            .clusterCost(clusterCostFunction)
            .moveCost(moveCostFunction)
<<<<<<< HEAD
            .movementConstraint(moveCost -> true)
            .limit(loop)
            .limit(timeout)
=======
            .limit(LIMIT_DEFAULT)
>>>>>>> 95314794
            .build()
            .offer(admin.clusterInfo(), topics::contains, admin.brokerFolders());
    return new Report(
        cost,
        bestPlan.map(p -> p.clusterCost().value()).orElse(null),
        loop,
        bestPlan.map(p -> p.proposal().index()).orElse(null),
        clusterCostFunction.getClass().getSimpleName(),
        bestPlan
            .map(
                p ->
                    ClusterLogAllocation.findNonFulfilledAllocation(
                            targetAllocations, p.proposal().rebalancePlan())
                        .stream()
                        .map(
                            tp ->
                                new Change(
                                    tp.topic(),
                                    tp.partition(),
                                    // only log the size from source replicas
                                    placements(
                                        targetAllocations.logPlacements(tp),
                                        l ->
                                            currentClusterInfo
                                                .replica(
                                                    TopicPartitionReplica.of(
                                                        tp.topic(),
                                                        tp.partition(),
                                                        l.nodeInfo().id()))
                                                .map(Replica::size)
                                                .orElse(null)),
                                    placements(
                                        p.proposal().rebalancePlan().logPlacements(tp),
                                        ignored -> null)))
                        .collect(Collectors.toUnmodifiableList()))
            .orElse(List.of()),
        bestPlan.map(p -> List.of(new MigrationCost(p.moveCost()))).orElseGet(List::of));
  }

  static List<Placement> placements(Set<Replica> lps, Function<Replica, Long> size) {
    return lps.stream()
        .map(p -> new Placement(p, size.apply(p)))
        .collect(Collectors.toUnmodifiableList());
  }

  static class Placement {

    final int brokerId;
    final String directory;

    final Long size;

    Placement(Replica replica, Long size) {
      this.brokerId = replica.nodeInfo().id();
      this.directory = replica.dataFolder();
      this.size = size;
    }
  }

  static class Change {
    final String topic;
    final int partition;
    final List<Placement> before;
    final List<Placement> after;

    Change(String topic, int partition, List<Placement> before, List<Placement> after) {
      this.topic = topic;
      this.partition = partition;
      this.before = before;
      this.after = after;
    }
  }

  static class BrokerCost {
    int brokerId;
    long cost;

    BrokerCost(int brokerId, long cost) {
      this.brokerId = brokerId;
      this.cost = cost;
    }
  }

  static class MigrationCost {
    final String function;
    final long totalCost;
    final List<BrokerCost> cost;
    final String unit;

    MigrationCost(MoveCost moveCost) {
      this.function = moveCost.name();
      this.totalCost = moveCost.totalCost();
      this.cost =
          moveCost.changes().entrySet().stream()
              .map(x -> new BrokerCost(x.getKey(), x.getValue()))
              .collect(Collectors.toList());
      this.unit = moveCost.unit();
    }
  }

  static class Report implements Response {
    final double cost;

    // don't generate new cost if there is no best plan
    final Double newCost;
    final int limit;

    // don't generate step if there is no best plan
    final Integer step;
    final String function;
    final List<Change> changes;
    final List<MigrationCost> migrationCosts;

    Report(
        double cost,
        Double newCost,
        int limit,
        Integer step,
        String function,
        List<Change> changes,
        List<MigrationCost> migrationCosts) {
      this.cost = cost;
      this.newCost = newCost;
      this.limit = limit;
      this.step = step;
      this.function = function;
      this.changes = changes;
      this.migrationCosts = migrationCosts;
    }
  }

  // ----------------[inner class]----------------//
}<|MERGE_RESOLUTION|>--- conflicted
+++ resolved
@@ -86,13 +86,9 @@
             .planGenerator(generator)
             .clusterCost(clusterCostFunction)
             .moveCost(moveCostFunction)
-<<<<<<< HEAD
             .movementConstraint(moveCost -> true)
             .limit(loop)
             .limit(timeout)
-=======
-            .limit(LIMIT_DEFAULT)
->>>>>>> 95314794
             .build()
             .offer(admin.clusterInfo(), topics::contains, admin.brokerFolders());
     return new Report(
